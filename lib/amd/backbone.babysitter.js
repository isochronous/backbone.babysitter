// Backbone.BabySitter, v0.0.3.1
// Copyright (c)2012 Derick Bailey, Muted Solutions, LLC.
// Distributed under MIT license
// http://github.com/marionettejs/backbone.babysitter
(function (root, factory) {
  if (typeof exports === 'object') {

    var underscore = require('underscore');
    var backbone = require('backbone');

    module.exports = factory(underscore, backbone);

  } else if (typeof define === 'function' && define.amd) {

    define(['underscore', 'backbone'], factory);

  } 
}(this, function (_, Backbone) {
  "option strict";

  // Backbone.ChildViewContainer
  // ---------------------------
  //
  // Provide a container to store, retrieve and
  // shut down child views.
  
<<<<<<< HEAD
  Backbone.ChildViewContainer = (function(Backbone, _){
  
    // Container Constructor
    // ---------------------
  
    var Container = function(options){
      this._views = {};
      this._indexByModel = {};
      this._indexByCollection = {};
      this._indexByCustom = {};
      this._updateLength();
  
      if (_.isFunction(this.initialize)) {
          this.initialize(this.options);
      }
    };
  
    Container.extend = Backbone.Model.extend;
  
    // Container Methods
    // -----------------
  
    _.extend(Container.prototype, {
  
      // Add a view to this container. Stores the view
      // by `cid` and makes it searchable by the model
      // and/or collection of the view. Optionally specify
      // a custom key to store an retrieve the view.
      add: function(view, customIndex){
        var viewCid = view.cid;
  
        // store the view
        this._views[viewCid] = view;
  
        // index it by model
        if (view.model){
          this._indexByModel[view.model.cid] = viewCid;
        }
  
        // index it by collection
        if (view.collection){
          this._indexByCollection[view.collection.cid] = viewCid;
        }
  
        // index by custom
        if (customIndex){
          this._indexByCustom[customIndex] = viewCid;
        }
  
        this._updateLength();
      },
  
      // Find a view by the model that was attached to
      // it. Uses the model's `cid` to find it, and
      // retrieves the view by it's `cid` from the result
      findByModel: function(model){
        var viewCid = this._indexByModel[model.cid];
        return this.findByCid(viewCid);
      },
  
      // Find a view by the collection that was attached to
      // it. Uses the collection's `cid` to find it, and
      // retrieves the view by it's `cid` from the result
      findByCollection: function(col){
        var viewCid = this._indexByCollection[col.cid];
        return this.findByCid(viewCid);
      },
  
      // Find a view by a custom indexer.
      findByCustom: function(index){
        var viewCid = this._indexByCustom[index];
        return this.findByCid(viewCid);
      },
  
      // Find by index. This is not guaranteed to be a
      // stable index.
      findByIndex: function(index){
        return _.values(this._views)[index];
      },
  
      // retrieve a view by it's `cid` directly
      findByCid: function(cid){
        return this._views[cid];
      },
  
      // Remove a view
      remove: function(view){
        var viewCid = view.cid;
  
        // delete model index
        if (view.model){
          delete this._indexByModel[view.model.cid];
        }
  
        // delete collection index
        if (view.collection){
          delete this._indexByCollection[view.collection.cid];
        }
  
        // delete custom index
        var cust;
  
        for (var key in this._indexByCustom){
          if (this._indexByCustom.hasOwnProperty(key)){
            if (this._indexByCustom[key] === viewCid){
              cust = key;
              break;
            }
          }
        }
  
        if (cust){
          delete this._indexByCustom[cust];
        }
  
        // remove the view from the container
        delete this._views[viewCid];
  
        // update the length
        this._updateLength();
      },
  
      // Call a method on every view in the container,
      // passing parameters to the call method one at a
      // time, like `function.call`.
      call: function(method, args){
        args = Array.prototype.slice.call(arguments, 1);
        this.apply(method, args);
      },
  
      // Apply a method on every view in the container,
      // passing parameters to the call method one at a
      // time, like `function.apply`.
      apply: function(method, args){
        var view;
        _.each(this._views, function(view, key){
          if (_.isFunction(view[method])){
            view[method].apply(view, args);
          }
        });
      },
  
      // Update the `.length` attribute on this container
      _updateLength: function(){
        this.length = _.size(this._views);
      }
  
    });
  
    // Borrowing this code from Backbone.Collection:
    // http://backbonejs.org/docs/backbone.html#section-106
    //
    // Mix in methods from Underscore, for iteration, and other
    // collection related features.
    var methods = ['forEach', 'each', 'map', 'find', 'detect', 'filter',
      'select', 'reject', 'every', 'all', 'some', 'any', 'include',
      'contains', 'invoke', 'toArray', 'first', 'initial', 'rest',
      'last', 'without', 'isEmpty', 'pluck'];
  
    _.each(methods, function(method) {
      Container.prototype[method] = function() {
        var views = _.values(this._views);
        var args = [views].concat(_.toArray(arguments));
        return _[method].apply(_, args);
=======
  Backbone.ChildViewContainer = (function(Backbone, _) {
  
      // Container Constructor
      // ---------------------
  
      var Container = function(options) {
          this._views = {};
          this._indexByModel = {};
          this._indexByCollection = {};
          this._indexByCustom = {};
          this._updateLength();
  
          if (_.isFunction(this.initialize)) {
              this.initialize(options);
          }
>>>>>>> b478301a
      };
  
      Container.extend = Backbone.Model.extend;
  
      // Container Methods
      // -----------------
      _.extend(Container.prototype, Backbone.Events, {
  
          // Add a view to this container. Stores the view
          // by `cid` and makes it searchable by the model
          // and/or collection of the view. Optionally specify
          // a custom key to store an retrieve the view.
          add: function(view, customIndex) {
              var viewCid = view.cid;
  
              // store the view
              this._views[viewCid] = view;
  
              // index it by model
              if (view.model) {
                  this._indexByModel[view.model.cid] = viewCid;
              }
  
              // index it by collection
              if (view.collection) {
                  this._indexByCollection[view.collection.cid] = viewCid;
              }
  
              // index by custom
              if (customIndex) {
                  this._indexByCustom[customIndex] = viewCid;
              }
  
              this._updateLength();
          },
  
          // Find a view by the model that was attached to
          // it. Uses the model's `cid` to find it, and
          // retrieves the view by it's `cid` from the result
          findByModel: function(model) {
              var viewCid = this._indexByModel[model.cid];
              return this.findByCid(viewCid);
          },
  
          // Find a view by the collection that was attached to
          // it. Uses the collection's `cid` to find it, and
          // retrieves the view by it's `cid` from the result
          findByCollection: function(col) {
              var viewCid = this._indexByCollection[col.cid];
              return this.findByCid(viewCid);
          },
  
          // Find a view by a custom indexer.
          findByCustom: function(index) {
              var viewCid = this._indexByCustom[index];
              return this.findByCid(viewCid);
          },
  
          // Find by index. This is not guaranteed to be a
          // stable index.
          findByIndex: function(index) {
              return _.values(this._views)[index];
          },
  
          // retrieve a view by it's `cid` directly
          findByCid: function(cid) {
              return this._views[cid];
          },
  
          // Remove a view
          remove: function(view) {
              var viewCid = view.cid;
  
              // delete model index
              if (view.model) {
                  delete this._indexByModel[view.model.cid];
              }
  
              // delete collection index
              if (view.collection) {
                  delete this._indexByCollection[view.collection.cid];
              }
  
              // delete custom index
              var cust;
  
              for (var key in this._indexByCustom) {
                  if (this._indexByCustom.hasOwnProperty(key)) {
                      if (this._indexByCustom[key] === viewCid) {
                          cust = key;
                          break;
                      }
                  }
              }
  
              if (cust) {
                  delete this._indexByCustom[cust];
              }
  
              // remove the view from the container
              delete this._views[viewCid];
  
              // update the length
              this._updateLength();
          },
  
          // Call a method on every view in the container,
          // passing parameters to the call method one at a
          // time, like `function.call`.
          call: function(method, args) {
              args = Array.prototype.slice.call(arguments, 1);
              this.apply(method, args);
          },
  
          // Apply a method on every view in the container,
          // passing parameters to the call method one at a
          // time, like `function.apply`.
          apply: function(method, args) {
              var view;
              _.each(this._views, function(view, key) {
                  if (_.isFunction(view[method])) {
                      view[method].apply(view, args);
                  }
              });
          },
  
          // Update the `.length` attribute on this container
          _updateLength: function() {
              this.length = _.size(this._views);
          }
  
      });
  
      // Borrowing this code from Backbone.Collection:
      // http://backbonejs.org/docs/backbone.html#section-106
      //
      // Mix in methods from Underscore, for iteration, and other
      // collection related features.
      var methods = ['forEach', 'each', 'map', 'find', 'detect', 'filter',
          'select', 'reject', 'every', 'all', 'some', 'any', 'include',
          'contains', 'invoke', 'toArray', 'first', 'initial', 'rest',
          'last', 'without', 'isEmpty', 'pluck'];
  
      _.each(methods, function(method) {
          Container.prototype[method] = function() {
              var views = _.values(this._views);
              var args = [views].concat(_.toArray(arguments));
              return _[method].apply(_, args);
          };
      });
  
      // return the public API
      return Container;
  })(Backbone, _);
  return Backbone.ChildViewContainer; 

}));<|MERGE_RESOLUTION|>--- conflicted
+++ resolved
@@ -1,365 +1,198 @@
-// Backbone.BabySitter, v0.0.3.1
-// Copyright (c)2012 Derick Bailey, Muted Solutions, LLC.
-// Distributed under MIT license
-// http://github.com/marionettejs/backbone.babysitter
-(function (root, factory) {
-  if (typeof exports === 'object') {
-
-    var underscore = require('underscore');
-    var backbone = require('backbone');
-
-    module.exports = factory(underscore, backbone);
-
-  } else if (typeof define === 'function' && define.amd) {
-
-    define(['underscore', 'backbone'], factory);
-
-  } 
-}(this, function (_, Backbone) {
-  "option strict";
-
-  // Backbone.ChildViewContainer
-  // ---------------------------
-  //
-  // Provide a container to store, retrieve and
-  // shut down child views.
-  
-<<<<<<< HEAD
-  Backbone.ChildViewContainer = (function(Backbone, _){
-  
-    // Container Constructor
-    // ---------------------
-  
-    var Container = function(options){
-      this._views = {};
-      this._indexByModel = {};
-      this._indexByCollection = {};
-      this._indexByCustom = {};
-      this._updateLength();
-  
-      if (_.isFunction(this.initialize)) {
-          this.initialize(this.options);
-      }
-    };
-  
-    Container.extend = Backbone.Model.extend;
-  
-    // Container Methods
-    // -----------------
-  
-    _.extend(Container.prototype, {
-  
-      // Add a view to this container. Stores the view
-      // by `cid` and makes it searchable by the model
-      // and/or collection of the view. Optionally specify
-      // a custom key to store an retrieve the view.
-      add: function(view, customIndex){
-        var viewCid = view.cid;
-  
-        // store the view
-        this._views[viewCid] = view;
-  
-        // index it by model
-        if (view.model){
-          this._indexByModel[view.model.cid] = viewCid;
-        }
-  
-        // index it by collection
-        if (view.collection){
-          this._indexByCollection[view.collection.cid] = viewCid;
-        }
-  
-        // index by custom
-        if (customIndex){
-          this._indexByCustom[customIndex] = viewCid;
-        }
-  
-        this._updateLength();
-      },
-  
-      // Find a view by the model that was attached to
-      // it. Uses the model's `cid` to find it, and
-      // retrieves the view by it's `cid` from the result
-      findByModel: function(model){
-        var viewCid = this._indexByModel[model.cid];
-        return this.findByCid(viewCid);
-      },
-  
-      // Find a view by the collection that was attached to
-      // it. Uses the collection's `cid` to find it, and
-      // retrieves the view by it's `cid` from the result
-      findByCollection: function(col){
-        var viewCid = this._indexByCollection[col.cid];
-        return this.findByCid(viewCid);
-      },
-  
-      // Find a view by a custom indexer.
-      findByCustom: function(index){
-        var viewCid = this._indexByCustom[index];
-        return this.findByCid(viewCid);
-      },
-  
-      // Find by index. This is not guaranteed to be a
-      // stable index.
-      findByIndex: function(index){
-        return _.values(this._views)[index];
-      },
-  
-      // retrieve a view by it's `cid` directly
-      findByCid: function(cid){
-        return this._views[cid];
-      },
-  
-      // Remove a view
-      remove: function(view){
-        var viewCid = view.cid;
-  
-        // delete model index
-        if (view.model){
-          delete this._indexByModel[view.model.cid];
-        }
-  
-        // delete collection index
-        if (view.collection){
-          delete this._indexByCollection[view.collection.cid];
-        }
-  
-        // delete custom index
-        var cust;
-  
-        for (var key in this._indexByCustom){
-          if (this._indexByCustom.hasOwnProperty(key)){
-            if (this._indexByCustom[key] === viewCid){
-              cust = key;
-              break;
-            }
-          }
-        }
-  
-        if (cust){
-          delete this._indexByCustom[cust];
-        }
-  
-        // remove the view from the container
-        delete this._views[viewCid];
-  
-        // update the length
-        this._updateLength();
-      },
-  
-      // Call a method on every view in the container,
-      // passing parameters to the call method one at a
-      // time, like `function.call`.
-      call: function(method, args){
-        args = Array.prototype.slice.call(arguments, 1);
-        this.apply(method, args);
-      },
-  
-      // Apply a method on every view in the container,
-      // passing parameters to the call method one at a
-      // time, like `function.apply`.
-      apply: function(method, args){
-        var view;
-        _.each(this._views, function(view, key){
-          if (_.isFunction(view[method])){
-            view[method].apply(view, args);
-          }
-        });
-      },
-  
-      // Update the `.length` attribute on this container
-      _updateLength: function(){
-        this.length = _.size(this._views);
-      }
-  
-    });
-  
-    // Borrowing this code from Backbone.Collection:
-    // http://backbonejs.org/docs/backbone.html#section-106
-    //
-    // Mix in methods from Underscore, for iteration, and other
-    // collection related features.
-    var methods = ['forEach', 'each', 'map', 'find', 'detect', 'filter',
-      'select', 'reject', 'every', 'all', 'some', 'any', 'include',
-      'contains', 'invoke', 'toArray', 'first', 'initial', 'rest',
-      'last', 'without', 'isEmpty', 'pluck'];
-  
-    _.each(methods, function(method) {
-      Container.prototype[method] = function() {
-        var views = _.values(this._views);
-        var args = [views].concat(_.toArray(arguments));
-        return _[method].apply(_, args);
-=======
-  Backbone.ChildViewContainer = (function(Backbone, _) {
-  
-      // Container Constructor
-      // ---------------------
-  
-      var Container = function(options) {
-          this._views = {};
-          this._indexByModel = {};
-          this._indexByCollection = {};
-          this._indexByCustom = {};
-          this._updateLength();
-  
-          if (_.isFunction(this.initialize)) {
-              this.initialize(options);
-          }
->>>>>>> b478301a
-      };
-  
-      Container.extend = Backbone.Model.extend;
-  
-      // Container Methods
-      // -----------------
-      _.extend(Container.prototype, Backbone.Events, {
-  
-          // Add a view to this container. Stores the view
-          // by `cid` and makes it searchable by the model
-          // and/or collection of the view. Optionally specify
-          // a custom key to store an retrieve the view.
-          add: function(view, customIndex) {
-              var viewCid = view.cid;
-  
-              // store the view
-              this._views[viewCid] = view;
-  
-              // index it by model
-              if (view.model) {
-                  this._indexByModel[view.model.cid] = viewCid;
-              }
-  
-              // index it by collection
-              if (view.collection) {
-                  this._indexByCollection[view.collection.cid] = viewCid;
-              }
-  
-              // index by custom
-              if (customIndex) {
-                  this._indexByCustom[customIndex] = viewCid;
-              }
-  
-              this._updateLength();
-          },
-  
-          // Find a view by the model that was attached to
-          // it. Uses the model's `cid` to find it, and
-          // retrieves the view by it's `cid` from the result
-          findByModel: function(model) {
-              var viewCid = this._indexByModel[model.cid];
-              return this.findByCid(viewCid);
-          },
-  
-          // Find a view by the collection that was attached to
-          // it. Uses the collection's `cid` to find it, and
-          // retrieves the view by it's `cid` from the result
-          findByCollection: function(col) {
-              var viewCid = this._indexByCollection[col.cid];
-              return this.findByCid(viewCid);
-          },
-  
-          // Find a view by a custom indexer.
-          findByCustom: function(index) {
-              var viewCid = this._indexByCustom[index];
-              return this.findByCid(viewCid);
-          },
-  
-          // Find by index. This is not guaranteed to be a
-          // stable index.
-          findByIndex: function(index) {
-              return _.values(this._views)[index];
-          },
-  
-          // retrieve a view by it's `cid` directly
-          findByCid: function(cid) {
-              return this._views[cid];
-          },
-  
-          // Remove a view
-          remove: function(view) {
-              var viewCid = view.cid;
-  
-              // delete model index
-              if (view.model) {
-                  delete this._indexByModel[view.model.cid];
-              }
-  
-              // delete collection index
-              if (view.collection) {
-                  delete this._indexByCollection[view.collection.cid];
-              }
-  
-              // delete custom index
-              var cust;
-  
-              for (var key in this._indexByCustom) {
-                  if (this._indexByCustom.hasOwnProperty(key)) {
-                      if (this._indexByCustom[key] === viewCid) {
-                          cust = key;
-                          break;
-                      }
-                  }
-              }
-  
-              if (cust) {
-                  delete this._indexByCustom[cust];
-              }
-  
-              // remove the view from the container
-              delete this._views[viewCid];
-  
-              // update the length
-              this._updateLength();
-          },
-  
-          // Call a method on every view in the container,
-          // passing parameters to the call method one at a
-          // time, like `function.call`.
-          call: function(method, args) {
-              args = Array.prototype.slice.call(arguments, 1);
-              this.apply(method, args);
-          },
-  
-          // Apply a method on every view in the container,
-          // passing parameters to the call method one at a
-          // time, like `function.apply`.
-          apply: function(method, args) {
-              var view;
-              _.each(this._views, function(view, key) {
-                  if (_.isFunction(view[method])) {
-                      view[method].apply(view, args);
-                  }
-              });
-          },
-  
-          // Update the `.length` attribute on this container
-          _updateLength: function() {
-              this.length = _.size(this._views);
-          }
-  
-      });
-  
-      // Borrowing this code from Backbone.Collection:
-      // http://backbonejs.org/docs/backbone.html#section-106
-      //
-      // Mix in methods from Underscore, for iteration, and other
-      // collection related features.
-      var methods = ['forEach', 'each', 'map', 'find', 'detect', 'filter',
-          'select', 'reject', 'every', 'all', 'some', 'any', 'include',
-          'contains', 'invoke', 'toArray', 'first', 'initial', 'rest',
-          'last', 'without', 'isEmpty', 'pluck'];
-  
-      _.each(methods, function(method) {
-          Container.prototype[method] = function() {
-              var views = _.values(this._views);
-              var args = [views].concat(_.toArray(arguments));
-              return _[method].apply(_, args);
-          };
-      });
-  
-      // return the public API
-      return Container;
-  })(Backbone, _);
-  return Backbone.ChildViewContainer; 
-
-}));+// Backbone.BabySitter, v0.0.3.1
+// Copyright (c)2012 Derick Bailey, Muted Solutions, LLC.
+// Distributed under MIT license
+// http://github.com/marionettejs/backbone.babysitter
+(function (root, factory) {
+  if (typeof exports === 'object') {
+
+    var underscore = require('underscore');
+    var backbone = require('backbone');
+
+    module.exports = factory(underscore, backbone);
+
+  } else if (typeof define === 'function' && define.amd) {
+
+    define(['underscore', 'backbone'], factory);
+
+  } 
+}(this, function (_, Backbone) {
+  "option strict";
+
+  // Backbone.ChildViewContainer
+  // ---------------------------
+  //
+  // Provide a container to store, retrieve and
+  // shut down child views.
+  
+  Backbone.ChildViewContainer = (function(Backbone, _) {
+  
+      // Container Constructor
+      // ---------------------
+  
+      var Container = function(options) {
+          this._views = {};
+          this._indexByModel = {};
+          this._indexByCollection = {};
+          this._indexByCustom = {};
+          this._updateLength();
+  
+          if (_.isFunction(this.initialize)) {
+              this.initialize(options);
+          }
+      };
+  
+      Container.extend = Backbone.Model.extend;
+  
+      // Container Methods
+      // -----------------
+      _.extend(Container.prototype, Backbone.Events, {
+  
+          // Add a view to this container. Stores the view
+          // by `cid` and makes it searchable by the model
+          // and/or collection of the view. Optionally specify
+          // a custom key to store an retrieve the view.
+          add: function(view, customIndex) {
+              var viewCid = view.cid;
+  
+              // store the view
+              this._views[viewCid] = view;
+  
+              // index it by model
+              if (view.model) {
+                  this._indexByModel[view.model.cid] = viewCid;
+              }
+  
+              // index it by collection
+              if (view.collection) {
+                  this._indexByCollection[view.collection.cid] = viewCid;
+              }
+  
+              // index by custom
+              if (customIndex) {
+                  this._indexByCustom[customIndex] = viewCid;
+              }
+  
+              this._updateLength();
+          },
+  
+          // Find a view by the model that was attached to
+          // it. Uses the model's `cid` to find it, and
+          // retrieves the view by it's `cid` from the result
+          findByModel: function(model) {
+              var viewCid = this._indexByModel[model.cid];
+              return this.findByCid(viewCid);
+          },
+  
+          // Find a view by the collection that was attached to
+          // it. Uses the collection's `cid` to find it, and
+          // retrieves the view by it's `cid` from the result
+          findByCollection: function(col) {
+              var viewCid = this._indexByCollection[col.cid];
+              return this.findByCid(viewCid);
+          },
+  
+          // Find a view by a custom indexer.
+          findByCustom: function(index) {
+              var viewCid = this._indexByCustom[index];
+              return this.findByCid(viewCid);
+          },
+  
+          // Find by index. This is not guaranteed to be a
+          // stable index.
+          findByIndex: function(index) {
+              return _.values(this._views)[index];
+          },
+  
+          // retrieve a view by it's `cid` directly
+          findByCid: function(cid) {
+              return this._views[cid];
+          },
+  
+          // Remove a view
+          remove: function(view) {
+              var viewCid = view.cid;
+  
+              // delete model index
+              if (view.model) {
+                  delete this._indexByModel[view.model.cid];
+              }
+  
+              // delete collection index
+              if (view.collection) {
+                  delete this._indexByCollection[view.collection.cid];
+              }
+  
+              // delete custom index
+              var cust;
+  
+              for (var key in this._indexByCustom) {
+                  if (this._indexByCustom.hasOwnProperty(key)) {
+                      if (this._indexByCustom[key] === viewCid) {
+                          cust = key;
+                          break;
+                      }
+                  }
+              }
+  
+              if (cust) {
+                  delete this._indexByCustom[cust];
+              }
+  
+              // remove the view from the container
+              delete this._views[viewCid];
+  
+              // update the length
+              this._updateLength();
+          },
+  
+          // Call a method on every view in the container,
+          // passing parameters to the call method one at a
+          // time, like `function.call`.
+          call: function(method, args) {
+              args = Array.prototype.slice.call(arguments, 1);
+              this.apply(method, args);
+          },
+  
+          // Apply a method on every view in the container,
+          // passing parameters to the call method one at a
+          // time, like `function.apply`.
+          apply: function(method, args) {
+              var view;
+              _.each(this._views, function(view, key) {
+                  if (_.isFunction(view[method])) {
+                      view[method].apply(view, args);
+                  }
+              });
+          },
+  
+          // Update the `.length` attribute on this container
+          _updateLength: function() {
+              this.length = _.size(this._views);
+          }
+  
+      });
+  
+      // Borrowing this code from Backbone.Collection:
+      // http://backbonejs.org/docs/backbone.html#section-106
+      //
+      // Mix in methods from Underscore, for iteration, and other
+      // collection related features.
+      var methods = ['forEach', 'each', 'map', 'find', 'detect', 'filter',
+          'select', 'reject', 'every', 'all', 'some', 'any', 'include',
+          'contains', 'invoke', 'toArray', 'first', 'initial', 'rest',
+          'last', 'without', 'isEmpty', 'pluck'];
+  
+      _.each(methods, function(method) {
+          Container.prototype[method] = function() {
+              var views = _.values(this._views);
+              var args = [views].concat(_.toArray(arguments));
+              return _[method].apply(_, args);
+          };
+      });
+  
+      // return the public API
+      return Container;
+  })(Backbone, _);
+  return Backbone.ChildViewContainer; 
+
+}));