# Backbone.BabySitter

Manage child views in a Backbone.View.

## About Backbone.BabySitter

Backbone provides a lot of functionality in it's views, but does not directly
provide a way to manage child views or nested views. This is not terribly
difficult to do on your own, but it gets tedious to write the same code
over and over again.

Backbone.BabySitter provides a simple way to manage an unknown number of
child views within a Backbone.View, or other object that needst to track a
list of views.

<<<<<<< HEAD
=======
## Specific to this Fork

This fork was created because I wanted an initialize method to be available on Backbone.BabySitter, and I wanted `pluck` from Underscore's collection methods to be added to the list of methods borrowed from underscore.  Those are currently the only differences between this fork and the original version of BabySitter.

>>>>>>> b478301a
## Downloads And Source

Grab the source from the `src` folder above. Grab the most recent builds
from the links below.

### Standard Builds

<<<<<<< HEAD
* Development: [backbone.babysitter.js](https://raw.github.com/marionettejs/backbone.babysitter/master/lib/backbone.babysitter.js)

* Production: [backbone.babysitter.min.js](https://raw.github.com/marionettejs/backbone.babysitter/master/lib/backbone.babysitter.min.js)

### RequireJS (AMD) Builds

* Development: [backbone.babysitter.js](https://raw.github.com/marionettejs/backbone.babysitter/master/lib/amd/backbone.babysitter.js)

* Production: [backbone.babysitter.min.js](https://raw.github.com/marionettejs/backbone.babysitter/master/lib/amd/backbone.babysitter.min.js)
=======
* Development: [backbone.babysitter.js](https://raw.github.com/isochronous/backbone.babysitter/master/lib/backbone.babysitter.js)

* Production: [backbone.babysitter.min.js](https://raw.github.com/isochronous/backbone.babysitter/master/lib/backbone.babysitter.min.js)

### RequireJS (AMD) Builds

* Development: [backbone.babysitter.js](https://raw.github.com/isochronous/backbone.babysitter/master/lib/amd/backbone.babysitter.js)

* Production: [backbone.babysitter.min.js](https://raw.github.com/isochronous/backbone.babysitter/master/lib/amd/backbone.babysitter.min.js)
>>>>>>> b478301a

## Documentation

Backbone.BabySitter exposes one constructor function: `Backbone.ChildViewContainer`.
This constructor function contains all of the necessary code for managing a list of
views.

Backbone.BabySitter's ChildViewContainer class also implements the same `extend` method from Marionette and Backbone, so you can create "sub-classes" that, for example, define an `initialize` method on the ChildViewContainer.

### Initialization

ChildViewContainer will call any initialize method defined on an object extended from ChildViewContainer, passing it the same `options` object that was passed to the constructor.

### Storing Views

Views can be added to a container by calling the `add` method:

```js
var container = new Backbone.ChildViewContainer();

container.add(someView);
container.add(anotherView);
```

Views will be stored once and indexed in several ways:

* by `view.cid`
* by `view.model.cid` if the view has a model
* by `view.collection.cid` if the view has a collection
* by a custom index key

When adding a view, you can optionally specify a custom index key 
by which you can later retrieve the view.

```js
container.add(aView, "an indexer");
```

Note that the custom indexer should be unique within the container. If you
add two different views with the same custom indexer, the last one in will
be the only one stored by that index key.

### Retrieving Views

You can retrieve a view by any of the index:

```js
var container = new Backbone.ChildViewContainer();

container.add(someView);
container.add(anotherView);
container.add(collectionView);
container.add(aView, "an indexer");

// find by view cid
var s = container.findByCid(someView.cid);

// find by model
var av = container.findByModel(anotherView.model);

// find by collection
var cv = container.findByCollection(collectionView.collection);

// find by custom key
var custv = container.findByCustom("an indexer");

// find by numeric index (unstable)
var custv = container.findByIndex(0);
```

If the `findBy*` method cannot find the view, it will return undefined.

### Removing A View

You can remove a view directly and it will be removed from all available
indexes.

```js
var container = new Backbone.ChildViewContainer();

continer.add(view);

// some time later
container.remove(view);
```

To remove a view by an index, find it by that index and then remove
the resulting view.

### Executing Methods On All Views

You can execute any arbitrary method with any arbitrary parameters on all of
the views within the container. There are two ways to do this: `container.call`
and `container.apply`. These methods work similarly to `function.call` and
`function.apply` in how parameters are passed through. However, they do not
allow the context to be specified. The view on which a method is being called
will always be the context of the call.

```js
var View = Backbone.View.extend({
  doStuff: function(a, b){
  },

  moreStuff: function(a, b){
  }
});

var v1 = new View();
var v2 = new View();

var container = new Backbone.ChildViewContainer();
container.add(v1);
container.add(v2);

// call the doStuff function
container.call("doStuff", 1, 2);

// apply the doStuff function
container.apply("doStuff", [1, 2]);
```

If any given view within the container does not have the method specified, it
will not be called on that view. No errors will be thrown in this situation.

### Get The Number Of Stored Views

To get the number of stored views, call the `container.length` 
attribute. This attribute is updated any time a view is added or 
removed.

```js
var container = new Backbone.ChildViewContainer();

container.add(view);
container.add(v2);
container.add(v3);

console.log(container.length); //=> 3

container.remove(v2);

console.log(container.length); //=> 2
```

### Iterators And Collection Functions

The container object borrows several functions from Underscore.js, to
provide iterators and other collection functions, including:

* forEach
* each
* map
* find
* detect
* filter
* pluck
* select
* reject
* every
* all
* some
* any
* include
* contains
* invoke
* toArray
* first
* initial
* rest
* last
* without
* isEmpty

These methods can be called directly on the container, to iterate and
process the views held by the container.

```js
var container = new Backbone.ChildViewContainer();

container.add(v1);
container.add(v2);
container.add(v3);

// iterate over all of the views
contianer.each(function(view){
  
  // process each view individually, here

});
```

For more information about these methods, see the [Underscore.js documentation](http://underscorejs.org).

## ChangeLog

<<<<<<< HEAD
For a complete change log, see the [CHANGELOG.md](https://github.com/marionettejs/backbone.babysitter/blob/master/CHANGELOG.md)
=======
For a complete change log, see the [CHANGELOG.md](https://github.com/isochronous/backbone.babysitter/blob/master/CHANGELOG.md)
>>>>>>> b478301a
file.

## License

<<<<<<< HEAD
MIT - see [LICENSE.md](https://github.com/marionettejs/backbone.babysitter/blob/master/LICENSE.md)
=======
MIT - see [LICENSE.md](https://github.com/isochronous/backbone.babysitter/blob/master/LICENSE.md)
>>>>>>> b478301a
<|MERGE_RESOLUTION|>--- conflicted
+++ resolved
@@ -1,259 +1,236 @@
-# Backbone.BabySitter
-
-Manage child views in a Backbone.View.
-
-## About Backbone.BabySitter
-
-Backbone provides a lot of functionality in it's views, but does not directly
-provide a way to manage child views or nested views. This is not terribly
-difficult to do on your own, but it gets tedious to write the same code
-over and over again.
-
-Backbone.BabySitter provides a simple way to manage an unknown number of
-child views within a Backbone.View, or other object that needst to track a
-list of views.
-
-<<<<<<< HEAD
-=======
-## Specific to this Fork
-
-This fork was created because I wanted an initialize method to be available on Backbone.BabySitter, and I wanted `pluck` from Underscore's collection methods to be added to the list of methods borrowed from underscore.  Those are currently the only differences between this fork and the original version of BabySitter.
-
->>>>>>> b478301a
-## Downloads And Source
-
-Grab the source from the `src` folder above. Grab the most recent builds
-from the links below.
-
-### Standard Builds
-
-<<<<<<< HEAD
-* Development: [backbone.babysitter.js](https://raw.github.com/marionettejs/backbone.babysitter/master/lib/backbone.babysitter.js)
-
-* Production: [backbone.babysitter.min.js](https://raw.github.com/marionettejs/backbone.babysitter/master/lib/backbone.babysitter.min.js)
-
-### RequireJS (AMD) Builds
-
-* Development: [backbone.babysitter.js](https://raw.github.com/marionettejs/backbone.babysitter/master/lib/amd/backbone.babysitter.js)
-
-* Production: [backbone.babysitter.min.js](https://raw.github.com/marionettejs/backbone.babysitter/master/lib/amd/backbone.babysitter.min.js)
-=======
-* Development: [backbone.babysitter.js](https://raw.github.com/isochronous/backbone.babysitter/master/lib/backbone.babysitter.js)
-
-* Production: [backbone.babysitter.min.js](https://raw.github.com/isochronous/backbone.babysitter/master/lib/backbone.babysitter.min.js)
-
-### RequireJS (AMD) Builds
-
-* Development: [backbone.babysitter.js](https://raw.github.com/isochronous/backbone.babysitter/master/lib/amd/backbone.babysitter.js)
-
-* Production: [backbone.babysitter.min.js](https://raw.github.com/isochronous/backbone.babysitter/master/lib/amd/backbone.babysitter.min.js)
->>>>>>> b478301a
-
-## Documentation
-
-Backbone.BabySitter exposes one constructor function: `Backbone.ChildViewContainer`.
-This constructor function contains all of the necessary code for managing a list of
-views.
-
-Backbone.BabySitter's ChildViewContainer class also implements the same `extend` method from Marionette and Backbone, so you can create "sub-classes" that, for example, define an `initialize` method on the ChildViewContainer.
-
-### Initialization
-
-ChildViewContainer will call any initialize method defined on an object extended from ChildViewContainer, passing it the same `options` object that was passed to the constructor.
-
-### Storing Views
-
-Views can be added to a container by calling the `add` method:
-
-```js
-var container = new Backbone.ChildViewContainer();
-
-container.add(someView);
-container.add(anotherView);
-```
-
-Views will be stored once and indexed in several ways:
-
-* by `view.cid`
-* by `view.model.cid` if the view has a model
-* by `view.collection.cid` if the view has a collection
-* by a custom index key
-
-When adding a view, you can optionally specify a custom index key 
-by which you can later retrieve the view.
-
-```js
-container.add(aView, "an indexer");
-```
-
-Note that the custom indexer should be unique within the container. If you
-add two different views with the same custom indexer, the last one in will
-be the only one stored by that index key.
-
-### Retrieving Views
-
-You can retrieve a view by any of the index:
-
-```js
-var container = new Backbone.ChildViewContainer();
-
-container.add(someView);
-container.add(anotherView);
-container.add(collectionView);
-container.add(aView, "an indexer");
-
-// find by view cid
-var s = container.findByCid(someView.cid);
-
-// find by model
-var av = container.findByModel(anotherView.model);
-
-// find by collection
-var cv = container.findByCollection(collectionView.collection);
-
-// find by custom key
-var custv = container.findByCustom("an indexer");
-
-// find by numeric index (unstable)
-var custv = container.findByIndex(0);
-```
-
-If the `findBy*` method cannot find the view, it will return undefined.
-
-### Removing A View
-
-You can remove a view directly and it will be removed from all available
-indexes.
-
-```js
-var container = new Backbone.ChildViewContainer();
-
-continer.add(view);
-
-// some time later
-container.remove(view);
-```
-
-To remove a view by an index, find it by that index and then remove
-the resulting view.
-
-### Executing Methods On All Views
-
-You can execute any arbitrary method with any arbitrary parameters on all of
-the views within the container. There are two ways to do this: `container.call`
-and `container.apply`. These methods work similarly to `function.call` and
-`function.apply` in how parameters are passed through. However, they do not
-allow the context to be specified. The view on which a method is being called
-will always be the context of the call.
-
-```js
-var View = Backbone.View.extend({
-  doStuff: function(a, b){
-  },
-
-  moreStuff: function(a, b){
-  }
-});
-
-var v1 = new View();
-var v2 = new View();
-
-var container = new Backbone.ChildViewContainer();
-container.add(v1);
-container.add(v2);
-
-// call the doStuff function
-container.call("doStuff", 1, 2);
-
-// apply the doStuff function
-container.apply("doStuff", [1, 2]);
-```
-
-If any given view within the container does not have the method specified, it
-will not be called on that view. No errors will be thrown in this situation.
-
-### Get The Number Of Stored Views
-
-To get the number of stored views, call the `container.length` 
-attribute. This attribute is updated any time a view is added or 
-removed.
-
-```js
-var container = new Backbone.ChildViewContainer();
-
-container.add(view);
-container.add(v2);
-container.add(v3);
-
-console.log(container.length); //=> 3
-
-container.remove(v2);
-
-console.log(container.length); //=> 2
-```
-
-### Iterators And Collection Functions
-
-The container object borrows several functions from Underscore.js, to
-provide iterators and other collection functions, including:
-
-* forEach
-* each
-* map
-* find
-* detect
-* filter
-* pluck
-* select
-* reject
-* every
-* all
-* some
-* any
-* include
-* contains
-* invoke
-* toArray
-* first
-* initial
-* rest
-* last
-* without
-* isEmpty
-
-These methods can be called directly on the container, to iterate and
-process the views held by the container.
-
-```js
-var container = new Backbone.ChildViewContainer();
-
-container.add(v1);
-container.add(v2);
-container.add(v3);
-
-// iterate over all of the views
-contianer.each(function(view){
-  
-  // process each view individually, here
-
-});
-```
-
-For more information about these methods, see the [Underscore.js documentation](http://underscorejs.org).
-
-## ChangeLog
-
-<<<<<<< HEAD
-For a complete change log, see the [CHANGELOG.md](https://github.com/marionettejs/backbone.babysitter/blob/master/CHANGELOG.md)
-=======
-For a complete change log, see the [CHANGELOG.md](https://github.com/isochronous/backbone.babysitter/blob/master/CHANGELOG.md)
->>>>>>> b478301a
-file.
-
-## License
-
-<<<<<<< HEAD
-MIT - see [LICENSE.md](https://github.com/marionettejs/backbone.babysitter/blob/master/LICENSE.md)
-=======
-MIT - see [LICENSE.md](https://github.com/isochronous/backbone.babysitter/blob/master/LICENSE.md)
->>>>>>> b478301a
+# Backbone.BabySitter
+
+Manage child views in a Backbone.View.
+
+## About Backbone.BabySitter
+
+Backbone provides a lot of functionality in it's views, but does not directly
+provide a way to manage child views or nested views. This is not terribly
+difficult to do on your own, but it gets tedious to write the same code
+over and over again.
+
+Backbone.BabySitter provides a simple way to manage an unknown number of
+child views within a Backbone.View, or other object that needst to track a
+list of views.
+
+## Specific to this Fork
+
+This fork was created because I wanted an initialize method to be available on Backbone.BabySitter, and I wanted `pluck` from Underscore's collection methods to be added to the list of methods borrowed from underscore.  Those are currently the only differences between this fork and the original version of BabySitter.
+
+## Downloads And Source
+
+Grab the source from the `src` folder above. Grab the most recent builds
+from the links below.
+
+### Standard Builds
+
+* Development: [backbone.babysitter.js](https://raw.github.com/isochronous/backbone.babysitter/master/lib/backbone.babysitter.js)
+
+* Production: [backbone.babysitter.min.js](https://raw.github.com/isochronous/backbone.babysitter/master/lib/backbone.babysitter.min.js)
+
+### RequireJS (AMD) Builds
+
+* Development: [backbone.babysitter.js](https://raw.github.com/isochronous/backbone.babysitter/master/lib/amd/backbone.babysitter.js)
+
+* Production: [backbone.babysitter.min.js](https://raw.github.com/isochronous/backbone.babysitter/master/lib/amd/backbone.babysitter.min.js)
+
+## Documentation
+
+Backbone.BabySitter exposes one constructor function: `Backbone.ChildViewContainer`.
+This constructor function contains all of the necessary code for managing a list of
+views.
+
+Backbone.BabySitter's ChildViewContainer class also implements the same `extend` method from Marionette and Backbone, so you can create "sub-classes" that, for example, define an `initialize` method on the ChildViewContainer.
+
+### Initialization
+
+ChildViewContainer will call any initialize method defined on an object extended from ChildViewContainer, passing it the same `options` object that was passed to the constructor.
+
+### Storing Views
+
+Views can be added to a container by calling the `add` method:
+
+```js
+var container = new Backbone.ChildViewContainer();
+
+container.add(someView);
+container.add(anotherView);
+```
+
+Views will be stored once and indexed in several ways:
+
+* by `view.cid`
+* by `view.model.cid` if the view has a model
+* by `view.collection.cid` if the view has a collection
+* by a custom index key
+
+When adding a view, you can optionally specify a custom index key 
+by which you can later retrieve the view.
+
+```js
+container.add(aView, "an indexer");
+```
+
+Note that the custom indexer should be unique within the container. If you
+add two different views with the same custom indexer, the last one in will
+be the only one stored by that index key.
+
+### Retrieving Views
+
+You can retrieve a view by any of the index:
+
+```js
+var container = new Backbone.ChildViewContainer();
+
+container.add(someView);
+container.add(anotherView);
+container.add(collectionView);
+container.add(aView, "an indexer");
+
+// find by view cid
+var s = container.findByCid(someView.cid);
+
+// find by model
+var av = container.findByModel(anotherView.model);
+
+// find by collection
+var cv = container.findByCollection(collectionView.collection);
+
+// find by custom key
+var custv = container.findByCustom("an indexer");
+
+// find by numeric index (unstable)
+var custv = container.findByIndex(0);
+```
+
+If the `findBy*` method cannot find the view, it will return undefined.
+
+### Removing A View
+
+You can remove a view directly and it will be removed from all available
+indexes.
+
+```js
+var container = new Backbone.ChildViewContainer();
+
+continer.add(view);
+
+// some time later
+container.remove(view);
+```
+
+To remove a view by an index, find it by that index and then remove
+the resulting view.
+
+### Executing Methods On All Views
+
+You can execute any arbitrary method with any arbitrary parameters on all of
+the views within the container. There are two ways to do this: `container.call`
+and `container.apply`. These methods work similarly to `function.call` and
+`function.apply` in how parameters are passed through. However, they do not
+allow the context to be specified. The view on which a method is being called
+will always be the context of the call.
+
+```js
+var View = Backbone.View.extend({
+  doStuff: function(a, b){
+  },
+
+  moreStuff: function(a, b){
+  }
+});
+
+var v1 = new View();
+var v2 = new View();
+
+var container = new Backbone.ChildViewContainer();
+container.add(v1);
+container.add(v2);
+
+// call the doStuff function
+container.call("doStuff", 1, 2);
+
+// apply the doStuff function
+container.apply("doStuff", [1, 2]);
+```
+
+If any given view within the container does not have the method specified, it
+will not be called on that view. No errors will be thrown in this situation.
+
+### Get The Number Of Stored Views
+
+To get the number of stored views, call the `container.length` 
+attribute. This attribute is updated any time a view is added or 
+removed.
+
+```js
+var container = new Backbone.ChildViewContainer();
+
+container.add(view);
+container.add(v2);
+container.add(v3);
+
+console.log(container.length); //=> 3
+
+container.remove(v2);
+
+console.log(container.length); //=> 2
+```
+
+### Iterators And Collection Functions
+
+The container object borrows several functions from Underscore.js, to
+provide iterators and other collection functions, including:
+
+* forEach
+* each
+* map
+* find
+* detect
+* filter
+* pluck
+* select
+* reject
+* every
+* all
+* some
+* any
+* include
+* contains
+* invoke
+* toArray
+* first
+* initial
+* rest
+* last
+* without
+* isEmpty
+
+These methods can be called directly on the container, to iterate and
+process the views held by the container.
+
+```js
+var container = new Backbone.ChildViewContainer();
+
+container.add(v1);
+container.add(v2);
+container.add(v3);
+
+// iterate over all of the views
+contianer.each(function(view){
+  
+  // process each view individually, here
+
+});
+```
+
+For more information about these methods, see the [Underscore.js documentation](http://underscorejs.org).
+
+## ChangeLog
+
+For a complete change log, see the [CHANGELOG.md](https://github.com/isochronous/backbone.babysitter/blob/master/CHANGELOG.md)
+file.
+
+## License
+
+MIT - see [LICENSE.md](https://github.com/isochronous/backbone.babysitter/blob/master/LICENSE.md)